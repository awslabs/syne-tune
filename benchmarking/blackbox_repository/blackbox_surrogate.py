from typing import Optional, Dict
import pandas as pd
from sklearn.neighbors import KNeighborsRegressor
from sklearn.pipeline import Pipeline, FeatureUnion, make_pipeline
from sklearn.preprocessing import OneHotEncoder, StandardScaler
from sklearn.base import BaseEstimator, TransformerMixin
import numpy as np

import syne_tune.config_space as sp
from benchmarking.blackbox_repository.blackbox import Blackbox


class Columns(BaseEstimator, TransformerMixin):
    def __init__(self, names=None):
        self.names = names

    def fit(self, *args, **kwargs):
        return self

    def transform(self, X):
        return X[self.names]


class BlackboxSurrogate(Blackbox):

    def __init__(
            self,
            X: pd.DataFrame,
            y: pd.DataFrame,
            configuration_space: Dict,
            fidelity_space: Optional[Dict] = None,
            fidelity_values: Optional[np.array] = None,
<<<<<<< HEAD
            surrogate=KNeighborsRegressor(n_neighbors=1),
=======
            surrogate=None,
>>>>>>> 518057d2
            max_fit_samples: Optional[int] = None,
            name: Optional[str] = None,
    ):
        """
        Fits a blackbox surrogates that can be evaluated anywhere, which can be useful for supporting
        interpolation/extrapolation. To wrap an existing blackbox with a surrogate estimator, use `add_surrogate`
        which automatically extract X, y matrices from available blackbox evaluations.
        :param X: dataframe containing hyperparameters values, columns should be the ones in configuration_space
        and fidelity_space
        :param y: dataframe containing objectives values
        :param configuration_space:
        :param fidelity_space:
        :param surrogate: the model that is fitted to predict objectives given any configuration, default to
        KNeighborsRegressor(n_neighbors=1).
        Possible examples: KNeighborsRegressor(n_neighbors=1), MLPRegressor() or any estimator obeying Scikit-learn API.
        The model is fit on top of pipeline that applies basic feature-processing to convert rows in X to vectors.
        We use the configuration_space hyperparameters types to deduce the types of columns in X (for instance
        CategoricalHyperparameter are one-hot encoded).
        :param max_fit_samples: maximum number of samples to be fed to the surrogate estimator, if the more data points
        than this number are passed, then they are subsampled without replacement.
        :param name:
        """
        super(BlackboxSurrogate, self).__init__(
            configuration_space=configuration_space,
            fidelity_space=fidelity_space,
            objectives_names=y.columns,
        )
        assert len(X) == len(y)
        # todo other types of assert with configuration_space, objective_names, ...
<<<<<<< HEAD
        self.surrogate = surrogate
=======
        self.surrogate = surrogate if surrogate is not None else KNeighborsRegressor(n_neighbors=1)
>>>>>>> 518057d2
        self.max_fit_samples = max_fit_samples
        self.fit_surrogate(X=X, y=y, surrogate=surrogate, max_samples=self.max_fit_samples)
        self.name = name
        self._fidelity_values = fidelity_values

    @property
    def fidelity_values(self) -> np.array:
        return self._fidelity_values

    @staticmethod
    def make_model_pipeline(configuration_space, fidelity_space, model):
        # gets hyperparameters types, categorical for CategoricalHyperparameter, numeric for everything else
        numeric = []
        categorical = []

        if fidelity_space is not None:
            surrogate_hps = dict()
            surrogate_hps.update(configuration_space)
            surrogate_hps.update(fidelity_space)
        else:
            surrogate_hps = configuration_space

        for hp_name, hp in surrogate_hps.items():
            if isinstance(hp, sp.Categorical):
                categorical.append(hp_name)
            else:
                numeric.append(hp_name)

        # builds a pipeline that standardize numeric features and one-hot categorical ones before applying
        # the surrogate model
        features_union = []
        if len(categorical) > 0:
            features_union.append(('categorical', make_pipeline(
                Columns(names=categorical), OneHotEncoder(sparse=False, handle_unknown='ignore'))))
        if len(numeric) > 0:
            features_union.append(('numeric', make_pipeline(Columns(names=numeric), StandardScaler())))

        return Pipeline([
            ("features", FeatureUnion(features_union)),
            ('standard scaler', StandardScaler(with_mean=False)),
            ('model', model)
        ])

<<<<<<< HEAD
    def fit_surrogate(self, X, y, surrogate=KNeighborsRegressor(n_neighbors=1), max_samples: Optional[int] = None) -> Blackbox:
=======
    def fit_surrogate(self, X, y, surrogate=None, max_samples: Optional[int] = None) -> Blackbox:
>>>>>>> 518057d2
        """
        Fits a surrogate model to a blackbox.
        :param surrogate: fits the model and apply the model transformation when evaluating a
        blackbox configuration. Possible example: KNeighborsRegressor(n_neighbors=1), MLPRegressor() or any estimator
        obeying Scikit-learn API.
        """
<<<<<<< HEAD
        self.surrogate = surrogate
=======
        self.surrogate = surrogate if surrogate is not None else KNeighborsRegressor(n_neighbors=1)
>>>>>>> 518057d2

        self.surrogate_pipeline = self.make_model_pipeline(
            configuration_space=self.configuration_space,
            fidelity_space=self.fidelity_space,
            model=surrogate
        )
        # todo would be nicer to have this in the feature pipeline
        if max_samples is not None and max_samples < len(X):
            random_indices = np.random.permutation(len(X))[:max_samples]
            self.surrogate_pipeline.fit(
                X=X.loc[random_indices],
                y=y.loc[random_indices]
            )
        else:
            self.surrogate_pipeline.fit(
                X=X,
                y=y
            )
        return self

    def _objective_function(
            self,
            configuration: Dict,
            fidelity: Optional[Dict] = None,
            seed: Optional[int] = None
    ) -> Dict[str, float]:
        surrogate_input = configuration.copy()
        if fidelity is not None or self.fidelity_values is None:
            if fidelity is not None:
                surrogate_input.update(fidelity)
            # use the surrogate model for prediction
            prediction = self.surrogate_pipeline.predict(pd.DataFrame([surrogate_input]))

            # converts the returned nd-array with shape (1, num_metrics) to the list of objectives values
            prediction = prediction.reshape(-1).tolist()

            # convert prediction to dictionary
            return dict(zip(self.objectives_names, prediction))
        else:
            # when no fidelity is given and a fidelity space exists, we return all fidelities
            # we construct a input dataframe with all fidelity for the configuration given to call the transformer
            # at once which is more efficient due to vectorization
            surrogate_input_df = pd.DataFrame([surrogate_input] * len(self.fidelity_values))
            surrogate_input_df[next(iter(self.fidelity_space.keys()))] = self.fidelity_values
            objectives_values = self.surrogate_pipeline.predict(surrogate_input_df)
            return objectives_values


def add_surrogate(blackbox: Blackbox, surrogate=KNeighborsRegressor(n_neighbors=1), **kwargs):
    """
    Fits a blackbox surrogates that can be evaluated anywhere, which can be useful for supporting
    interpolation/extrapolation.
    :param blackbox: the blackbox must implement `hyperparame`ter_objectives_values`
    so that input/output are passed to estimate the model, see `BlackboxOffline` or `BlackboxTabular
    :param surrogate: the model that is fitted to predict objectives given any configuration.
    Possible examples: KNeighborsRegressor(n_neighbors=1), MLPRegressor() or any estimator obeying Scikit-learn API.
    The model is fit on top of pipeline that applies basic feature-processing to convert rows in X to vectors.
    We use the configuration_space hyperparameters types to deduce the types of columns in X (for instance
    CategoricalHyperparameter are one-hot encoded).
    :return: a blackbox where the output is obtained through the fitted surrogate
    """
    X, y = blackbox.hyperparameter_objectives_values()
    return BlackboxSurrogate(
        X=X,
        y=y,
        configuration_space=blackbox.configuration_space,
        fidelity_space=blackbox.fidelity_space,
        fidelity_values=blackbox.fidelity_values,
        surrogate=surrogate,
        **kwargs,
    )<|MERGE_RESOLUTION|>--- conflicted
+++ resolved
@@ -30,11 +30,7 @@
             configuration_space: Dict,
             fidelity_space: Optional[Dict] = None,
             fidelity_values: Optional[np.array] = None,
-<<<<<<< HEAD
-            surrogate=KNeighborsRegressor(n_neighbors=1),
-=======
             surrogate=None,
->>>>>>> 518057d2
             max_fit_samples: Optional[int] = None,
             name: Optional[str] = None,
     ):
@@ -64,11 +60,7 @@
         )
         assert len(X) == len(y)
         # todo other types of assert with configuration_space, objective_names, ...
-<<<<<<< HEAD
-        self.surrogate = surrogate
-=======
         self.surrogate = surrogate if surrogate is not None else KNeighborsRegressor(n_neighbors=1)
->>>>>>> 518057d2
         self.max_fit_samples = max_fit_samples
         self.fit_surrogate(X=X, y=y, surrogate=surrogate, max_samples=self.max_fit_samples)
         self.name = name
@@ -112,22 +104,14 @@
             ('model', model)
         ])
 
-<<<<<<< HEAD
-    def fit_surrogate(self, X, y, surrogate=KNeighborsRegressor(n_neighbors=1), max_samples: Optional[int] = None) -> Blackbox:
-=======
     def fit_surrogate(self, X, y, surrogate=None, max_samples: Optional[int] = None) -> Blackbox:
->>>>>>> 518057d2
         """
         Fits a surrogate model to a blackbox.
         :param surrogate: fits the model and apply the model transformation when evaluating a
         blackbox configuration. Possible example: KNeighborsRegressor(n_neighbors=1), MLPRegressor() or any estimator
         obeying Scikit-learn API.
         """
-<<<<<<< HEAD
-        self.surrogate = surrogate
-=======
         self.surrogate = surrogate if surrogate is not None else KNeighborsRegressor(n_neighbors=1)
->>>>>>> 518057d2
 
         self.surrogate_pipeline = self.make_model_pipeline(
             configuration_space=self.configuration_space,
@@ -176,7 +160,7 @@
             return objectives_values
 
 
-def add_surrogate(blackbox: Blackbox, surrogate=KNeighborsRegressor(n_neighbors=1), **kwargs):
+def add_surrogate(blackbox: Blackbox, surrogate=KNeighborsRegressor(n_neighbors=1)):
     """
     Fits a blackbox surrogates that can be evaluated anywhere, which can be useful for supporting
     interpolation/extrapolation.
@@ -197,5 +181,4 @@
         fidelity_space=blackbox.fidelity_space,
         fidelity_values=blackbox.fidelity_values,
         surrogate=surrogate,
-        **kwargs,
     )