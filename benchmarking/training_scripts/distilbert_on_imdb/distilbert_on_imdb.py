# Copyright 2021 Amazon.com, Inc. or its affiliates. All Rights Reserved.
#
# Licensed under the Apache License, Version 2.0 (the "License").
# You may not use this file except in compliance with the License.
# A copy of the License is located at
#
#     http://www.apache.org/licenses/LICENSE-2.0
#
# or in the "license" file accompanying this file. This file is distributed
# on an "AS IS" BASIS, WITHOUT WARRANTIES OR CONDITIONS OF ANY KIND, either
# express or implied. See the License for the specific language governing
# permissions and limitations under the License.
"""
DistilBERT fine-tuned on IMDB sentiment classification task
"""
import argparse
import logging
import time

<<<<<<< HEAD
from syne_tune.report import Reporter
from syne_tune.search_space import loguniform, add_to_argparse
from benchmarking.utils import add_checkpointing_to_argparse
=======
from syne_tune import Reporter
from syne_tune.config_space import loguniform, add_to_argparse

>>>>>>> e7252cd4

METRIC_ACCURACY = 'accuracy'

RESOURCE_ATTR = 'step'

_config_space = {
    'learning_rate': loguniform(1e-6, 1e-4),
    'weight_decay': loguniform(1e-6, 1e-4)
}


def download_data(config):
    train_dataset, eval_dataset = load_dataset(
        'imdb', split=['train', 'test'], cache_dir=config['dataset_path'])
    return train_dataset, eval_dataset


def prepare_data(config, train_dataset, eval_dataset, seed=42):
    # Subsample data
    train_dataset = train_dataset.shuffle(seed=seed).select(range(config['n_train_data']))
    eval_dataset = eval_dataset.shuffle(seed=seed).select(range(config['n_eval_data']))

    # Tokenize data
    tokenizer = AutoTokenizer.from_pretrained('distilbert-base-uncased')

    def tokenize(batch):
        return tokenizer(batch['text'], padding='max_length', truncation=True)

    train_dataset = train_dataset.map(tokenize, batched=True)
    eval_dataset = eval_dataset.map(tokenize, batched=True)

    return train_dataset, eval_dataset


def compute_metrics(eval_pred):
    logits, labels = eval_pred
    predictions = logits.argmax(axis=-1)
    metric = load_metric("accuracy")
    return metric.compute(predictions=predictions, references=labels)


def objective(config):
    trial_id = config.get('trial_id')
    debug_log = trial_id is not None

    # Download and prepare data
    train_dataset, eval_dataset = download_data(config)
    train_dataset, eval_dataset = prepare_data(config, train_dataset, eval_dataset)

    report = Reporter()

    # Do not want to count the time to download the dataset, which can be
    # substantial the first time
    ts_start = time.time()

    # Download model from Hugging Face model hub
    model = AutoModelForSequenceClassification.from_pretrained('distilbert-base-uncased', num_labels=2)

    # Define training args
    training_args = TrainingArguments(
        output_dir=config['st_checkpoint_dir'],
        num_train_epochs=config['epochs'],
        per_device_train_batch_size=config['train_batch_size'],
        per_device_eval_batch_size=config['eval_batch_size'],
        evaluation_strategy='epoch',
        eval_steps=config['eval_interval'] // config['train_batch_size'],
        learning_rate=float(config['learning_rate']),
        weight_decay=float(config['weight_decay']),
        load_best_model_at_end=True,
        metric_for_best_model='eval_accuracy',
        greater_is_better=True,
        # avoid filling disk
        save_strategy="epoch",
    )

    # Create Trainer instance
    trainer = Trainer(
        model=model,
        args=training_args,
        compute_metrics=compute_metrics,
        train_dataset=train_dataset,
        eval_dataset=eval_dataset,
    )

    # add a callback so that accuracy is sent to Syne Tune whenever it is computed
    class Callback(TrainerCallback):
        def __init__(self):
            self.step = 1

        def on_evaluate(self, args, state, control, metrics, **kwargs):
            # Feed the validation accuracy back to Tune
            report_dct = {RESOURCE_ATTR: self.step,
                          METRIC_ACCURACY: metrics['eval_accuracy']}
            report(**report_dct)
            self.step += 1

    trainer.add_callback(Callback())

    # Train model
    trainer.train()

    # Evaluate model
    eval_result = trainer.evaluate(eval_dataset=eval_dataset)
    eval_accuracy = eval_result['eval_accuracy']

    elapsed_time = time.time() - ts_start

    if debug_log:
        print("Trial {}: accuracy = {:.3f}, elapsed_time = {:.2f}".format(
            trial_id, eval_accuracy, elapsed_time), flush=True)


if __name__ == '__main__':
    # Benchmark-specific imports are done here, in order to avoid import
    # errors if the dependencies are not installed (such errors should happen
    # only when the code is really called)
    from transformers import AutoModelForSequenceClassification, Trainer, TrainingArguments, AutoTokenizer
    from transformers import TrainerCallback
    from datasets import load_dataset, load_metric

    root_logger = logging.getLogger()
    root_logger.setLevel(logging.INFO)
    
    parser = argparse.ArgumentParser()
    parser.add_argument('--dataset_path', type=str, required=True)
    parser.add_argument('--epochs', type=int, default=3)
    parser.add_argument('--train_batch_size', type=int, default=16)
    parser.add_argument('--eval_batch_size', type=int, default=32)
    parser.add_argument('--n_train_data', type=int, default=25000)
    parser.add_argument('--n_eval_data', type=int, default=5000)
    parser.add_argument('--eval_interval', type=int, default=5000)
    parser.add_argument('--trial_id', type=str)
    add_to_argparse(parser, _config_space)
    add_checkpointing_to_argparse(parser)

    args, _ = parser.parse_known_args()

    objective(config=vars(args))<|MERGE_RESOLUTION|>--- conflicted
+++ resolved
@@ -17,15 +17,8 @@
 import logging
 import time
 
-<<<<<<< HEAD
-from syne_tune.report import Reporter
-from syne_tune.search_space import loguniform, add_to_argparse
-from benchmarking.utils import add_checkpointing_to_argparse
-=======
 from syne_tune import Reporter
 from syne_tune.config_space import loguniform, add_to_argparse
-
->>>>>>> e7252cd4
 
 METRIC_ACCURACY = 'accuracy'
 
