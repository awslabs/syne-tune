# Copyright 2021 Amazon.com, Inc. or its affiliates. All Rights Reserved.
#
# Licensed under the Apache License, Version 2.0 (the "License").
# You may not use this file except in compliance with the License.
# A copy of the License is located at
#
#     http://www.apache.org/licenses/LICENSE-2.0
#
# or in the "license" file accompanying this file. This file is distributed
# on an "AS IS" BASIS, WITHOUT WARRANTIES OR CONDITIONS OF ANY KIND, either
# express or implied. See the License for the specific language governing
# permissions and limitations under the License.
import itertools
from pathlib import Path
from typing import Optional, Callable, Dict, Any

from tqdm import tqdm

from benchmarking.commons.baselines import MethodDefinitions
from benchmarking.commons.hpo_main_common import (
    extra_metadata,
    ExtraArgsType,
    ConfigDict,
    config_from_argparse,
)
from benchmarking.commons.hpo_main_simulator import (
    SurrogateBenchmarkDefinitions,
    is_dict_of_dict,
    SIMULATED_BACKEND_EXTRA_PARAMETERS,
    BENCHMARK_KEY_EXTRA_PARAMETER,
)
from benchmarking.commons.launch_remote_common import sagemaker_estimator_args
from benchmarking.commons.utils import (
    filter_none,
    message_sync_from_s3,
    find_or_create_requirements_txt,
    get_master_random_seed,
)
from syne_tune.remote.estimators import (
    basic_cpu_instance_sagemaker_estimator,
)
from syne_tune.util import random_string


def get_hyperparameters(
    seed: int,
    method: str,
    experiment_tag: str,
    random_seed: int,
    configuration: ConfigDict,
) -> Dict[str, Any]:
    """Compose hyperparameters for SageMaker training job

    :param seed: Seed of repetition
    :param method: Method name
    :param experiment_tag: Tag of experiment
    :param random_seed: Master random seed
    :param configuration: Configuration for the job
    :return: Dictionary of hyperparameters
    """
    hyperparameters = {
        "experiment_tag": experiment_tag,
        "method": method,
        "save_tuner": int(configuration.save_tuner),
        "random_seed": random_seed,
<<<<<<< HEAD
        "scale_max_wallclock_time": int(configuration.scale_max_wallclock_time),
=======
        "scale_max_wallclock_time": int(args.scale_max_wallclock_time),
        "launched_remotely": 1,
>>>>>>> ec0a2b1e
    }
    if seed is not None:
        hyperparameters["num_seeds"] = seed + 1
        hyperparameters["start_seed"] = seed
    else:
        hyperparameters["num_seeds"] = configuration.num_seeds
        hyperparameters["start_seed"] = configuration.start_seed
    if configuration.benchmark is not None:
        hyperparameters["benchmark"] = configuration.benchmark
    for k in (
        "n_workers",
        "max_wallclock_time",
        "max_size_data_for_model",
        "fcnet_ordinal",
    ):
        v = getattr(configuration, k)
        if v is not None:
            hyperparameters[k] = v
    hyperparameters.update(
        filter_none(extra_metadata(configuration, configuration.extra_parameters()))
    )
    return hyperparameters


def launch_remote(
    entry_point: Path,
    methods: Dict[str, Any],
    benchmark_definitions: SurrogateBenchmarkDefinitions,
    extra_args: Optional[ExtraArgsType] = None,
    is_expensive_method: Optional[Callable[[str], bool]] = None,
):
    """
    Launches sequence of SageMaker training jobs, each running an experiment
    with the simulator backend.

    The loop runs over methods selected from ``methods``. Different repetitions
    (seeds) are run sequentially in the remote job. However, if
    ``is_expensive_method(method_name)`` is true, we launch different remote
    jobs for every seed for this particular method. This is to cater for
    methods which are themselves expensive to run (e.g., involving Gaussian
    process based Bayesian optimization).

    If ``benchmark_definitions`` is a single-level dictionary and no benchmark
    is selected on the command line, then all benchmarks are run sequentially
    in the remote job. However, if ``benchmark_definitions`` is two-level nested,
    we loop over the outer level and start separate remote jobs, each of which
    iterates over its inner level of benchmarks. This is useful if the number
    of benchmarks to iterate over is large.

    :param entry_point: Script for running the experiment
    :param methods: Dictionary with method constructors; one is selected from
        command line arguments
    :param benchmark_definitions: Definitions of benchmarks, can be nested
        (see above)
    :param extra_args: Extra arguments for command line parser, optional
    :param is_expensive_method: See above. The default is a predicative always
        returning False (no method is expensive)
    """
    simulated_backend_extra_parameters = SIMULATED_BACKEND_EXTRA_PARAMETERS.copy()
    if is_dict_of_dict(benchmark_definitions):
        simulated_backend_extra_parameters.append(BENCHMARK_KEY_EXTRA_PARAMETER)
    configuration = config_from_argparse(extra_args, simulated_backend_extra_parameters)
    launch_remote_experiments_simulator(
        configuration, entry_point, methods, benchmark_definitions, is_expensive_method
    )


def launch_remote_experiments_simulator(
    configuration: ConfigDict,
    entry_point: Path,
    methods: MethodDefinitions,
    benchmark_definitions: SurrogateBenchmarkDefinitions,
    is_expensive_method: Optional[Callable[[str], bool]] = None,
):
    """
    Launches sequence of SageMaker training jobs, each running an experiment
    with the simulator backend.

    The loop runs over methods selected from ``methods``. Different repetitions
    (seeds) are run sequentially in the remote job. However, if
    ``is_expensive_method(method_name)`` is true, we launch different remote
    jobs for every seed for this particular method. This is to cater for
    methods which are themselves expensive to run (e.g., involving Gaussian
    process based Bayesian optimization).

    If ``benchmark_definitions`` is a single-level dictionary and no benchmark
    is selected on the command line, then all benchmarks are run sequentially
    in the remote job. However, if ``benchmark_definitions`` is two-level nested,
    we loop over the outer level and start separate remote jobs, each of which
    iterates over its inner level of benchmarks. This is useful if the number
    of benchmarks to iterate over is large.

    :param configuration: ConfigDict with parameters of the benchmark.
            Must contain all parameters from
            hpo_main_simulator.LOCAL_LOCAL_SIMULATED_BENCHMARK_REQUIRED_PARAMETERS
    :param entry_point: Script for running the experiment
    :param methods: Dictionary with method constructors; one is selected from
        command line arguments
    :param benchmark_definitions: Definitions of benchmarks; one is selected from
        command line arguments
    :param is_expensive_method: See above. The default is a predicative always
        returning False (no method is expensive)
    """
    if is_expensive_method is None:
        # Nothing is expensive
        def is_expensive_method(method):
            return False

    simulated_backend_extra_parameters = SIMULATED_BACKEND_EXTRA_PARAMETERS.copy()
    if is_dict_of_dict(benchmark_definitions):
        simulated_backend_extra_parameters.append(BENCHMARK_KEY_EXTRA_PARAMETER)
    configuration.check_if_all_paremeters_present(simulated_backend_extra_parameters)
    configuration.expand_base_arguments(simulated_backend_extra_parameters)

    method_names = (
        [configuration.method]
        if configuration.method is not None
        else list(methods.keys())
    )

    nested_dict = is_dict_of_dict(benchmark_definitions)
    experiment_tag = configuration.experiment_tag
    master_random_seed = get_master_random_seed(configuration.random_seed)
    suffix = random_string(4)
    find_or_create_requirements_txt(entry_point)

    combinations = []
    for method in method_names:
        seed_range = configuration.seeds if is_expensive_method(method) else [None]
        combinations.extend([(method, seed) for seed in seed_range])
    if nested_dict:
        benchmark_keys = list(benchmark_definitions.keys())
        combinations = list(itertools.product(combinations, benchmark_keys))
    else:
        combinations = [(x, None) for x in combinations]

    for (method, seed), benchmark_key in tqdm(combinations):
        tuner_name = method
        if seed is not None:
            tuner_name += f"-{seed}"
        if benchmark_key is not None:
            tuner_name += f"-{benchmark_key}"
        sm_args = sagemaker_estimator_args(
            entry_point=entry_point,
            experiment_tag=configuration.experiment_tag,
            tuner_name=tuner_name,
        )
        hyperparameters = get_hyperparameters(
            seed=seed,
            method=method,
            experiment_tag=experiment_tag,
            random_seed=master_random_seed,
            configuration=configuration,
        )
        hyperparameters["verbose"] = int(configuration.verbose)
        hyperparameters["support_checkpointing"] = int(
            configuration.support_checkpointing
        )
        hyperparameters["restrict_configurations"] = int(
            configuration.restrict_configurations
        )
        if benchmark_key is not None:
            hyperparameters["benchmark_key"] = benchmark_key
        sm_args["hyperparameters"] = hyperparameters
        print(
            f"{experiment_tag}-{tuner_name}\n"
            f"hyperparameters = {hyperparameters}\n"
            f"Results written to {sm_args['checkpoint_s3_uri']}"
        )
        est = basic_cpu_instance_sagemaker_estimator(**sm_args)
        est.fit(job_name=f"{experiment_tag}-{tuner_name}-{suffix}", wait=False)

    print("\n" + message_sync_from_s3(experiment_tag))<|MERGE_RESOLUTION|>--- conflicted
+++ resolved
@@ -63,12 +63,8 @@
         "method": method,
         "save_tuner": int(configuration.save_tuner),
         "random_seed": random_seed,
-<<<<<<< HEAD
         "scale_max_wallclock_time": int(configuration.scale_max_wallclock_time),
-=======
-        "scale_max_wallclock_time": int(args.scale_max_wallclock_time),
         "launched_remotely": 1,
->>>>>>> ec0a2b1e
     }
     if seed is not None:
         hyperparameters["num_seeds"] = seed + 1
