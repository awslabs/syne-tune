--- conflicted
+++ resolved
@@ -612,14 +612,6 @@
         self.size = size
         if not log_scale:
             self._lower_internal = lower
-<<<<<<< HEAD
-            self._step_internal = (upper - lower) / (size - 1) if size > 2 else 1
-        else:
-            self._lower_internal = np.log(lower)
-            upper_internal = np.log(upper)
-            self._step_internal = (upper_internal - self._lower_internal) / (size - 1) if size > 2 else 1
-        self._values = [self._map_from_int(x) for x in range(self.size)]
-=======
             self._step_internal = (upper - lower) / (size - 1) if size > 1 else 0
         else:
             self._lower_internal = np.log(lower)
@@ -630,9 +622,8 @@
     @property
     def values(self):
         return self._values
->>>>>>> 518057d2
-
-    def _map_from_int(self, x: int) -> float:
+
+    def _map_from_int(self, x: int) -> Union[float, int]:
         y = x * self._step_internal + self._lower_internal
         if self.log_scale:
             y = np.exp(y)
@@ -651,11 +642,7 @@
 
     def _map_to_int(self, value) -> int:
         if self._step_internal == 0:
-<<<<<<< HEAD
-            return self.lower
-=======
             return 0
->>>>>>> 518057d2
         else:
             int_value = np.clip(value, self.lower, self.upper)
             if self.log_scale:
@@ -992,10 +979,6 @@
     return domain
 
 
-<<<<<<< HEAD
-def restrict_domain(numerical_domain: FiniteRange, lower, upper) -> Domain:
-    assert hasattr(numerical_domain, "lower") and hasattr(numerical_domain, "upper")
-=======
 def restrict_domain(numerical_domain: Domain, lower: float, upper: float) -> Domain:
     """
     Restricts a numerical domain to be in the range [lower, upper]
@@ -1005,7 +988,6 @@
     lower = numerical_domain.cast(lower)
     upper = numerical_domain.cast(upper)
     assert lower <= upper
->>>>>>> 518057d2
     if not isinstance(numerical_domain, FiniteRange):
         # domain is numerical, set new lower and upper ranges with bounding-box values
         new_domain_dict = to_dict(numerical_domain)
@@ -1013,13 +995,9 @@
         new_domain_dict['domain_kwargs']['upper'] = upper
         return from_dict(new_domain_dict)
     else:
-<<<<<<< HEAD
-        values = numerical_domain._values
-=======
         values = numerical_domain.values
         assert lower < max(numerical_domain._values)
         assert upper > min(numerical_domain._values)
->>>>>>> 518057d2
         i = 0
         while values[i] < lower and i < len(values) - 1:
             i += 1
@@ -1032,11 +1010,7 @@
         return FiniteRange(
             lower=new_lower,
             upper=new_upper,
-<<<<<<< HEAD
-            size=len(values) - i - (len(values) - j - 1),
-=======
             size=j-i+1,
->>>>>>> 518057d2
             cast_int=numerical_domain.cast_int,
             log_scale=numerical_domain.log_scale
         )