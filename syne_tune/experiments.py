# Copyright 2021 Amazon.com, Inc. or its affiliates. All Rights Reserved.
#
# Licensed under the Apache License, Version 2.0 (the "License").
# You may not use this file except in compliance with the License.
# A copy of the License is located at
#
#     http://www.apache.org/licenses/LICENSE-2.0
#
# or in the "license" file accompanying this file. This file is distributed
# on an "AS IS" BASIS, WITHOUT WARRANTIES OR CONDITIONS OF ANY KIND, either
# express or implied. See the License for the specific language governing
# permissions and limitations under the License.
import json
import logging
from datetime import datetime
<<<<<<< HEAD
from json.decoder import JSONDecodeError
from pathlib import Path
=======
>>>>>>> 90d2cb79
from typing import List, Dict, Callable, Optional

import boto3
import pandas as pd

from dataclasses import dataclass

from botocore.exceptions import ClientError

from syne_tune.constants import ST_TUNER_TIME, ST_TUNER_CREATION_TIMESTAMP
from syne_tune.tuner import Tuner
from syne_tune.util import experiment_path, s3_experiment_path


@dataclass
class ExperimentResult:
    name: str
    results: pd.DataFrame
    metadata: Dict
    tuner: Tuner

    def __str__(self):
        res = f"Experiment {self.name}"
        if self.results is not None:
            res += f" contains {len(self.results)} evaluations from {len(self.results.trial_id.unique())} trials"
        return res

    def creation_date(self):
        return datetime.fromtimestamp(self.metadata[ST_TUNER_CREATION_TIMESTAMP])

    def plot(self, **plt_kwargs):
        import matplotlib.pyplot as plt

        metric = self.metric_names()[0]
        df = self.results
        df = df.sort_values(ST_TUNER_TIME)
        x = df.loc[:, ST_TUNER_TIME]
        y = df.loc[:, metric].cummax() if self.metric_mode() == "max" else df.loc[:, metric].cummin()
        plt.plot(x, y, **plt_kwargs)
        plt.xlabel("wallclock time")
        plt.ylabel(metric)
        plt.title(self.entrypoint_name() + " " + self.name)
        plt.legend()
        plt.show()

    def metric_mode(self) -> str:
        return self.metadata['metric_mode']

    def metric_names(self) -> List[str]:
        return self.metadata['metric_names']

    def entrypoint_name(self) -> str:
        return self.metadata['entrypoint']

    def best_config(self) -> Dict:
        """
        Return the best config found for the first metric defined in the scheduler.
        :param self:
        :return:
        """
        metric_names = self.metric_names()
        metric_mode = self.metric_mode()

        if len(metric_names) > 1:
            logging.warning("Several metrics exists so the best is not defined, this will return the best other the"
                            f"first metric {metric_names}.")
        metric_name = metric_names[0]

        # locate best result
        if metric_mode == 'min':
            best_index = self.results.loc[:, metric_name].argmin()
        else:
            best_index = self.results.loc[:, metric_name].argmax()
        res = dict(self.results.loc[best_index])

        # dont include internal fields
        return {k: v for k, v in res.items() if not k.startswith("st_")}

def download_single_experiment(
        tuner_name: str,
        s3_bucket: Optional[str] = None,
        experiment_name: Optional[str] = None,
):
    """
    Downloads results from s3 of a tuning experiment previously run with remote launcher.
    :param tuner_name: named of the tuner to be retrieved.
    :param s3_bucket: If not given, the default bucket for the SageMaker session is used
    :param experiment_name: If given, this is used as first directory.
    :return:
    """
    s3_path = s3_experiment_path(s3_bucket=s3_bucket, tuner_name=tuner_name, experiment_name=experiment_name)
    tgt_dir = experiment_path(tuner_name=tuner_name)
    tgt_dir.mkdir(exist_ok=True, parents=True)
    s3 = boto3.client('s3')
    s3_bucket = s3_path.replace("s3://", "").split("/")[0]
    s3_key = "/".join(s3_path.replace("s3://", "").split("/")[1:])
    for file in ["metadata.json", "results.csv.zip", "tuner.dill"]:
        try:
            logging.info(f"downloading {file} on {s3_path}")
            s3.download_file(s3_bucket, f"{s3_key}/{file}", str(tgt_dir / file))
        except ClientError as e:
            logging.info(f"could not find {file} on {s3_path}")


def load_experiment(
        tuner_name: str,
        download_if_not_found: bool = True,
        load_tuner: bool = False,
) -> ExperimentResult:
    """
    :param tuner_name: name of a tuning experiment previously run
    :param download_if_not_found: whether to fetch the experiment from s3 if not found locally
    :return:
    """
    path = experiment_path(tuner_name)

    metadata_path = path / "metadata.json"
    try:
        with open(metadata_path, "r") as f:
            metadata = json.load(f)
    except FileNotFoundError:
        logging.info(f"experiment {tuner_name} not found locally, trying to get it from s3.")
        if download_if_not_found:
            download_single_experiment(tuner_name=tuner_name)
        metadata = None
    try:
        if (path / "results.csv.zip").exists():
            results = pd.read_csv(path / "results.csv.zip")
        else:
            results = pd.read_csv(path / "results.csv")
    except Exception:
        results = None
    if load_tuner:
        try:
            tuner = Tuner.load(path)
        except FileNotFoundError:
            tuner = None
        except Exception:
            tuner = None
    else:
        tuner = None
    return ExperimentResult(
        name=tuner.name if tuner is not None else path.stem,
        results=results,
        tuner=tuner,
        metadata=metadata,
    )


def get_metadata(name_filter: Callable[[str], bool] = None) -> Dict[str, Dict]:
    """
    :param name_filter:
    :return: dictionary from tuner name to metadata dict
    """
    res = {}
    for path in experiment_path().rglob("*/metadata.json"):
        if name_filter is None or name_filter(str(path)):
            try:
                tuner_name = path.parent.name
                path = experiment_path(tuner_name)
                metadata_path = path / "metadata.json"
                with open(metadata_path, "r") as f:
                    metadata = json.load(f)
                res[tuner_name] = metadata
            except JSONDecodeError as e:
                print(f"could not read {path}")
                pass
    return res


def list_experiments(
        name_filter: Callable[[str], bool] = None,
        experiment_filter: Callable[[ExperimentResult], bool] = None,
        load_tuner: bool = False,
) -> List[ExperimentResult]:
    res = []
    for path in experiment_path().rglob("*/results.csv*"):
        if name_filter is None or name_filter(str(path)):
            exp = load_experiment(path.parent.name, load_tuner)
            if experiment_filter is None or experiment_filter(exp):
                if exp.results is not None and exp.metadata is not None:
                    res.append(exp)
    return sorted(res, key=lambda exp: exp.metadata.get(ST_TUNER_CREATION_TIMESTAMP, 0), reverse=True)



# TODO: Use conditional imports, in order not to fail if dependencies are not
# installed
def scheduler_name(scheduler):
    from syne_tune.optimizer.schedulers.fifo import FIFOScheduler

    if isinstance(scheduler, FIFOScheduler):
        scheduler_name = f"ST-{scheduler.__class__.__name__}"
        searcher = scheduler.searcher.__class__.__name__
        return "-".join([scheduler_name, searcher])
    else:
        from syne_tune.optimizer.schedulers.ray_scheduler import RayTuneScheduler

        if isinstance(scheduler, RayTuneScheduler):
            scheduler_name = f"Ray-{scheduler.scheduler.__class__.__name__}"
            searcher = scheduler.searcher.__class__.__name__
            return "-".join([scheduler_name, searcher])
        else:
            return scheduler.__class__.__name__


def load_experiments_df(
        name_filter: Callable[[str], bool] = None,
        experiment_filter: Callable[[ExperimentResult], bool] = None,
        load_tuner: bool = False,
) -> pd.DataFrame:
    """
    :param: name_filter: if specified, only experiment whose name matches the filter will be kept.
    :param experiment_filter: only experiment where the filter is True are kept, default to None and returns everything.
    :return: a dataframe that contains all evaluations reported by tuners according to the filter given.
    The columns contains trial-id, hyperparameter evaluated, metrics observed by `report`:
     metrics collected automatically by syne-tune:
     `st_worker_time` (indicating time spent in the worker when report was seen)
     `time` (indicating wallclock time measured by the tuner)
     `decision` decision taken by the scheduler when observing the result
     `status` status of the trial that was shown to the tuner
     `config_{xx}` configuration value for the hyperparameter {xx}
     `tuner_name` named passed when instantiating the Tuner
     `entry_point_name`/`entry_point_path` name and path of the entry point that was tuned
    """
    dfs = []
    for experiment in list_experiments(
            name_filter=name_filter, experiment_filter=experiment_filter, load_tuner=load_tuner
    ):
        assert experiment.results is not None
        assert experiment.metadata is not None

        df = experiment.results
        df["tuner_name"] = experiment.name
        for k, v in experiment.metadata.items():
            if isinstance(v, List):
                if len(v) > 1:
                    for i, x in enumerate(v):
                        df[f"{k}-{i}"] = x
                else:
                    df[k] = v[0]
            else:
                df[k] = v
        dfs.append(df)
    return pd.concat(dfs, ignore_index=True)


if __name__ == '__main__':
    for exp in list_experiments():
        if exp.results is not None:
            print(exp)
<|MERGE_RESOLUTION|>--- conflicted
+++ resolved
@@ -13,11 +13,8 @@
 import json
 import logging
 from datetime import datetime
-<<<<<<< HEAD
 from json.decoder import JSONDecodeError
 from pathlib import Path
-=======
->>>>>>> 90d2cb79
 from typing import List, Dict, Callable, Optional
 
 import boto3
