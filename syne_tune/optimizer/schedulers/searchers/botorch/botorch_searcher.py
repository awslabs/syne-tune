# Copyright 2021 Amazon.com, Inc. or its affiliates. All Rights Reserved.
#
# Licensed under the Apache License, Version 2.0 (the "License").
# You may not use this file except in compliance with the License.
# A copy of the License is located at
#
#     http://www.apache.org/licenses/LICENSE-2.0
#
# or in the "license" file accompanying this file. This file is distributed
# on an "AS IS" BASIS, WITHOUT WARRANTIES OR CONDITIONS OF ANY KIND, either
# express or implied. See the License for the specific language governing
# permissions and limitations under the License.
from typing import Optional, List, Dict, Any
import logging

import numpy as np
from syne_tune.try_import import try_import_botorch_message

try:
    from torch import Tensor, randn_like, random
    from botorch.models import SingleTaskGP
    from botorch.fit import fit_gpytorch_mll
    from botorch.models.transforms import Warp
    from botorch.utils import standardize
    from botorch.utils.transforms import normalize
    from botorch.acquisition import qExpectedImprovement
    from botorch.optim import optimize_acqf
    from botorch.exceptions.errors import ModelFittingError
    from gpytorch.mlls import ExactMarginalLogLikelihood
    from linear_operator.utils.errors import NotPSDError
except ImportError:
    print(try_import_botorch_message())

from syne_tune.optimizer.schedulers.searchers.searcher import (
    SearcherWithRandomSeedAndFilterDuplicates,
)

logger = logging.getLogger(__name__)


NOISE_LEVEL = 1e-3


class BoTorchSearcher(SearcherWithRandomSeedAndFilterDuplicates):
    """
    A searcher that suggest configurations using BOTORCH to build GP surrogate
    and optimize acquisition function.

    ``qExpectedImprovement`` is used for the acquisition function, given that it
    supports pending evaluations.

    Additional arguments on top of parent class
    :class:`~syne_tune.optimizer.schedulers.searchers.SearcherWithRandomSeedAndFilterDuplicates`:

    :param mode: "min" (default) or "max"
    :param num_init_random: :meth:`get_config` returns randomly drawn
        configurations until at least ``init_random`` observations have been
        recorded in :meth:`update`. After that, the BOTorch algorithm is used.
        Defaults to 3
    :param no_fantasizing: If ``True``, fantasizing is not done and pending
        evaluations are ignored. This may lead to loss of diversity in
        decisions. Defaults to ``False``
    :param max_num_observations: Maximum number of observation to use when
        fitting the GP. If the number of observations gets larger than this
        number, then data is subsampled. If ``None``, then all data is used to
        fit the GP. Defaults to 200
    :param input_warping: Whether to apply input warping when fitting the GP.
        Defaults to ``True``
    """

    def __init__(
        self,
        config_space: Dict[str, Any],
        metric: str,
        points_to_evaluate: Optional[List[dict]] = None,
        allow_duplicates: bool = False,
        restrict_configurations: Optional[List[Dict[str, Any]]] = None,
        mode: str = "min",
        num_init_random: int = 3,
        no_fantasizing: bool = False,
        max_num_observations: Optional[int] = 200,
        input_warping: bool = True,
        **kwargs,
    ):
        super(BoTorchSearcher, self).__init__(
            config_space,
            metric=metric,
            points_to_evaluate=points_to_evaluate,
            allow_duplicates=allow_duplicates,
            restrict_configurations=restrict_configurations,
            **kwargs,
        )
        assert num_init_random >= 2
        assert mode in ["min", "max"]
        self.num_minimum_observations = num_init_random
        self.fantasising = not no_fantasizing
        self.max_num_observations = max_num_observations
        self.input_warping = input_warping
        self.trial_configs = dict()
        self.pending_trials = set()
        self.trial_observations = dict()

        # Set the random seed for botorch as well
        if "random_seed" in kwargs:
            random.manual_seed(kwargs["random_seed"])

    def _update(self, trial_id: str, config: Dict[str, Any], result: Dict[str, Any]):
        trial_id = int(trial_id)
        self.trial_observations[trial_id] = result[self._metric]
        if trial_id in self.pending_trials:
            self.pending_trials.remove(trial_id)

    def clone_from_state(self, state: Dict[str, Any]):
        raise NotImplementedError

    def num_suggestions(self):
        return len(self.trial_configs)

    def _get_config(self, trial_id: str, **kwargs) -> Optional[dict]:
        trial_id = int(trial_id)
        config_suggested = self._next_initial_config()

        if config_suggested is None:
            if len(self.objectives()) < self.num_minimum_observations:
                config_suggested = self._get_random_config()
            else:
                config_suggested = self._sample_next_candidate()

        if config_suggested is not None:
            self.trial_configs[trial_id] = config_suggested

        return config_suggested

    def register_pending(
        self,
        trial_id: str,
        config: Optional[dict] = None,
        milestone: Optional[int] = None,
    ):
        super().register_pending(trial_id, config, milestone)
        self.pending_trials.add(int(trial_id))

    def evaluation_failed(self, trial_id: str):
        super().evaluation_failed(trial_id)
        self.cleanup_pending(trial_id)

    def cleanup_pending(self, trial_id: str):
        trial_id = int(trial_id)
        if trial_id in self.pending_trials:
            self.pending_trials.remove(trial_id)

    def dataset_size(self):
        return len(self.trial_observations)

    def configure_scheduler(self, scheduler):
        from syne_tune.optimizer.schedulers.scheduler_searcher import (
            TrialSchedulerWithSearcher,
        )

        assert isinstance(
            scheduler, TrialSchedulerWithSearcher
        ), "This searcher requires TrialSchedulerWithSearcher scheduler"
        super().configure_scheduler(scheduler)

    def _get_gp_bounds(self):
        return Tensor(self._hp_ranges.get_ndarray_bounds()).T

    def _config_from_ndarray(self, candidate) -> dict:
        return self._hp_ranges.from_ndarray(candidate)

    def _sample_next_candidate(self) -> Optional[dict]:
        """
        :return: A next candidate to evaluate, if possible it is obtained by
            fitting a GP on past data and maximizing EI. If this fails because
            of numerical difficulties with non PSD matrices, then the candidate
            is sampled at random.
        """
        try:
            X = np.array(self._config_to_feature_matrix(self._configs_with_results()))
            y = self.objectives()
            if self._mode == "min":
                # qExpectedImprovement only supports maximization
                y *= -1

            if (
                self.max_num_observations is not None
                and len(X) >= self.max_num_observations
            ):
                perm = self.random_state.permutation(len(X))[
                    : self.max_num_observations
                ]
                X = X[perm]
                y = y[perm]
                subsample = True
            else:
                subsample = False

            X_tensor = Tensor(X)
            Y_tensor = standardize(Tensor(y).reshape(-1, 1))
            gp = self._make_gp(X_tensor=X_tensor, Y_tensor=Y_tensor)
            mll = ExactMarginalLogLikelihood(gp.likelihood, gp)
            fit_gpytorch_mll(mll, max_attempts=1)

            if self.pending_trials and self.fantasising and not subsample:
                X_pending = self._config_to_feature_matrix(self._configs_pending())
            else:
                X_pending = None

            acq = qExpectedImprovement(
                model=gp,
                best_f=Y_tensor.max().item(),
                X_pending=X_pending,
            )

<<<<<<< HEAD
            candidate, acq_value = optimize_acqf(
                acq,
                bounds=self._get_gp_bounds(),
                q=1,
                num_restarts=3,
                raw_samples=100,
            )

            candidate = candidate.detach().numpy()[0]
            config = self._config_from_ndarray(candidate)
            if not self._is_config_already_seen(config):
                return config
            else:
                logger.warning(
                    "Optimization of the acquisition function yielded a config that was already seen."
=======
            config = None
            if self._restrict_configurations is None:
                # Continuous optimization of acquisition function only if
                # ``restrict_configurations`` not used
                candidate, acq_value = optimize_acqf(
                    acq,
                    bounds=Tensor(self._hp_ranges.get_ndarray_bounds()).T,
                    q=1,
                    num_restarts=3,
                    raw_samples=100,
>>>>>>> 8f06e722
                )
                candidate = candidate.detach().numpy()[0]
                config = self._hp_ranges.from_ndarray(candidate)
                if self.should_not_suggest(config):
                    logger.warning(
                        "Optimization of the acquisition function yielded a config that was already seen."
                    )
                    config = None
            return self._sample_and_pick_acq_best(acq) if config is None else config
        except NotPSDError as _:
            logging.warning("Chlolesky inversion failed, sampling randomly.")
            return self._get_random_config()
        except ModelFittingError as _:
            logging.warning("Botorch was unable to fit the model, sampling randomly.")
            return self._get_random_config()

    def _make_gp(self, X_tensor: Tensor, Y_tensor: Tensor) -> SingleTaskGP:
        double_precision = False
        if double_precision:
            X_tensor = X_tensor.double()
            Y_tensor = Y_tensor.double()

        noise_std = NOISE_LEVEL
        Y_tensor += noise_std * randn_like(Y_tensor)

        if self.input_warping:
            warp_tf = Warp(indices=list(range(X_tensor.shape[-1])))
        else:
            warp_tf = None
        return SingleTaskGP(X_tensor, Y_tensor, input_transform=warp_tf)

    def _config_to_feature_matrix(self, configs: List[dict]) -> Tensor:
        bounds = Tensor(self._hp_ranges.get_ndarray_bounds()).T
        X = Tensor(self._hp_ranges.to_ndarray_matrix(configs))
        return normalize(X, bounds)

    def objectives(self):
        return np.array(list(self.trial_observations.values()))

    def _sample_and_pick_acq_best(self, acq, num_samples: int = 100) -> Optional[dict]:
        """
        :param acq:
        :param num_samples:
        :return: Samples ``num_samples`` candidates and return the one maximizing
            the acquisitition function ``acq`` that was not seen earlier, if all
            samples were seen, return a random sample instead.
        """
        configs_candidates = [self._get_random_config() for _ in range(num_samples)]
        configs_candidates = [x for x in configs_candidates if x is not None]
        logger.debug(f"Sampling among {len(configs_candidates)} unseen configs")
        if configs_candidates:
            X_tensor = self._config_to_feature_matrix(configs_candidates)
            ei = acq(X_tensor.unsqueeze(dim=-2))
            return configs_candidates[ei.argmax()]
        else:
            return self._get_random_config()

    def _configs_with_results(self) -> List[dict]:
        return [
            config
            for trial, config in self.trial_configs.items()
            if not trial in self.pending_trials
        ]

    def _configs_pending(self) -> List[dict]:
        return [
            config
            for trial, config in self.trial_configs.items()
            if trial in self.pending_trials
        ]

    def metric_names(self) -> List[str]:
        return [self._metric]

    def metric_mode(self) -> str:
        return self._mode


class BotorchSearcher(BoTorchSearcher):
    """
    Downwards compatibility. Please use :class:`BoTorchSearcher` instead
    """

    def __init__(
        self,
        config_space: Dict[str, Any],
        metric: str,
        points_to_evaluate: Optional[List[dict]] = None,
        **kwargs,
    ):
        super().__init__(
            config_space, metric, points_to_evaluate=points_to_evaluate, **kwargs
        )
        logger.warning(
            "BotorchSearcher is deprecated, please use BoTorchSearcher instead"
        )<|MERGE_RESOLUTION|>--- conflicted
+++ resolved
@@ -212,37 +212,19 @@
                 X_pending=X_pending,
             )
 
-<<<<<<< HEAD
-            candidate, acq_value = optimize_acqf(
-                acq,
-                bounds=self._get_gp_bounds(),
-                q=1,
-                num_restarts=3,
-                raw_samples=100,
-            )
-
-            candidate = candidate.detach().numpy()[0]
-            config = self._config_from_ndarray(candidate)
-            if not self._is_config_already_seen(config):
-                return config
-            else:
-                logger.warning(
-                    "Optimization of the acquisition function yielded a config that was already seen."
-=======
             config = None
             if self._restrict_configurations is None:
                 # Continuous optimization of acquisition function only if
                 # ``restrict_configurations`` not used
                 candidate, acq_value = optimize_acqf(
                     acq,
-                    bounds=Tensor(self._hp_ranges.get_ndarray_bounds()).T,
+                    bounds=self._get_gp_bounds(),
                     q=1,
                     num_restarts=3,
                     raw_samples=100,
->>>>>>> 8f06e722
                 )
                 candidate = candidate.detach().numpy()[0]
-                config = self._hp_ranges.from_ndarray(candidate)
+                config = self._config_from_ndarray(candidate)
                 if self.should_not_suggest(config):
                     logger.warning(
                         "Optimization of the acquisition function yielded a config that was already seen."
