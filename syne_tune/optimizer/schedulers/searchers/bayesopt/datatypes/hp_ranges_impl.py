--- conflicted
+++ resolved
@@ -214,12 +214,7 @@
         self._scaling = scaling
         self._lower_internal = scaling.to_internal(lower_bound)
         self._upper_internal = scaling.to_internal(upper_bound)
-<<<<<<< HEAD
-        self._step_internal = \
-            (self._upper_internal - self._lower_internal) / (size - 1) if size > 2 else 1
-=======
         self._step_internal = (self._upper_internal - self._lower_internal) / (size - 1) if size > 1 else 0
->>>>>>> 518057d2
         self._range_int = HyperparameterRangeInteger(
             name=name + '_INTERNAL', lower_bound=0, upper_bound=size - 1,
             scaling=LinearScaling())
@@ -239,11 +234,7 @@
 
     def _map_to_int(self, y: Union[float, int]) -> int:
         if self._step_internal == 0:
-<<<<<<< HEAD
-            return self.lower_bound
-=======
             return 0
->>>>>>> 518057d2
         else:
             y_int = np.clip(self._scaling.to_internal(y), self._lower_internal,
                             self._upper_internal)
@@ -345,26 +336,8 @@
                 f"active_choices = {active_choices} must be a subset of " +\
                 f"choices = {choices}"
 
-<<<<<<< HEAD
-    @staticmethod
-    def _assert_value_type(value):
-        # this fails with numpy numeric types
-        pass
-        # assert isinstance(value, str) or isinstance(value, int) or \
-        #     isinstance(value, float), \
-        #     f"value = {value} has type {type(value)}, must be str, int, or float"
-
-    @staticmethod
-    def _assert_choices(choices: Tuple[Any, ...]):
-        assert len(choices) > 0
-        HyperparameterRangeCategorical._assert_value_type(choices[0])
-        value_type = type(choices[0])
-        assert any(type(x) == value_type for x in choices), \
-            f"All entries in choices = {choices} must have the same type {value_type}"
-=======
     def ndarray_size(self) -> int:
         return self.num_choices
->>>>>>> 518057d2
 
     def to_ndarray(self, hp: Hyperparameter) -> np.ndarray:
         self._assert_value_type(hp)
