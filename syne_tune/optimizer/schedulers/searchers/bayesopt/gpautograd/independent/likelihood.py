--- conflicted
+++ resolved
@@ -55,13 +55,8 @@
 
 class IndependentGPPerResourceMarginalLikelihood(MarginalLikelihood):
     """
-<<<<<<< HEAD
-    Marginal likelihood for GP multi-fidelity model over :msth:``f(x, r)``,
+    Marginal likelihood for GP multi-fidelity model over :math:`f(x, r)`,
     where for each :math:`r`, :math:`f(x, r)` is represented by an independent
-=======
-    Marginal likelihood for GP multi-fidelity model over :math:``f(x, r)``,
-    where for each :math:``r``, :math:``f(x, r)`` is represented by an independent
->>>>>>> fa7dc6dc
     GP. The different processes share the same kernel, but have their own mean
     functions :math:`\mu_r` and covariance scales :math:`c_r`.
     If ``separate_noise_variances == True``, each process has its own noise
