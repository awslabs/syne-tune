--- conflicted
+++ resolved
@@ -91,13 +91,7 @@
 from syne_tune import Tuner, StoppingCriterion
 from syne_tune.backend import LocalBackend
 from syne_tune.config_space import randint
-<<<<<<< HEAD
 from syne_tune.optimizer.baselines import ASHA
-=======
-from syne_tune.backend import LocalBackend
-from syne_tune.optimizer.schedulers import FIFOScheduler
-from syne_tune import StoppingCriterion, Tuner
->>>>>>> 24259006
 
 # hyperparameter search space to consider
 config_space = {
@@ -112,75 +106,8 @@
         config_space, metric='mean_loss', resource_attr='epoch', max_t=100,
         search_options={'debug_log': False},
     ),
-<<<<<<< HEAD
     stop_criterion=StoppingCriterion(max_wallclock_time=15),
     n_workers=4,  # how many trials are evaluated in parallel
-=======
-)
-```
-
-Note that Syne Tune code is sent with the SageMaker Framework so that the `import syne_tune.report`
- that imports the reporter works when executing the training script, as such there is no need to install Syne Tune 
- in the docker image of the SageMaker Framework.
-
-In addition, users can decide to run the tuning loop on a remote instance. This is helpful to avoid the need of letting 
-a developer machine run and to benchmark many seed/model options.
-
-```python
-from syne_tune.remote.remote_launcher import RemoteLauncher
-
-tuner = RemoteLauncher(
-    tuner=Tuner(
-        trial_backend=trial_backend,
-        scheduler=scheduler,
-        n_workers=n_workers,
-        tuner_name="height-tuning",
-        stop_criterion=StoppingCriterion(max_wallclock_time=600),
-    ),
-    # Extra arguments describing the ressource of the remote tuning instance and whether we want to wait
-    # the tuning to finish. The instance-type where the tuning job runs can be different than the
-    # instance-type used for evaluating the training jobs.
-    instance_type='ml.m5.large',
-)
-
-tuner.run(wait=False)
-```
-
-In this case, the tuning loop is going to be executed on a `ml.m5.large` instance instead of running locally.
-Both backends can be used when using the remote launcher (if you run with the Sagemaker backend the tuning loop 
-will happen on the instance type specified in the remote launcher and the trials will be evaluated on the instance(s) 
-configured in the SageMaker framework, this may include several instances in case of distributed training). 
-In the case where the remote launcher is used with a SageMaker backend, a SageMaker job is 
-created to execute the tuning loop which then schedule a new SageMaker training job for each configuration to be 
-evaluated. The options and use-case in this table:
-
-|Tuning loop | Trial execution | Use-case | example |
-|------------|-----------------|----------|---------|
-|Local	     | Local           | Quick tuning for cheap models, debugging.|	launch_height_baselines.py |
-|Local	     | SageMaker	   | Avoid saturating machine with trial computation with expensive trial, possibly use distributed training, enable debugging the tuning loop on a local machine.	|launch_height_sagemaker.py |
-|SageMaker   | Local	       | Run remotely to benchmark many HPO algo/seeds options, possibly with a big machine with multiple CPUs or GPUs.	|launch_height_sagemaker_remotely.py|
-|SageMaker   | SageMaker	   | Run remotely to benchmark many HPO algo/seeds options, enable distributed training or heavy computation.	|launch_height_sagemaker_remotely.py with distribute_trials_on_SageMaker=True |
-
-To summarize, to evaluate trial execution locally, users should use LocalBackend, to evaluate trials on SageMaker users should use the SageMakerBackend which allows to tune any SageMaker Estimator, see launch_height_baselines.py or launch_height_sagemaker.py for examples. To run a tuning loop remotely, RemoteLauncher can be used, see launch_height_sagemaker_remotely.py for an example.
-
-**Output of a tuning job.** 
-
-Every tuning experiment generates three files:
-* `results.csv.zip` contains live information of all the results that were seen by the scheduler in addition to other information such as the decision taken by the scheduler, the wallclock time or the dollar-cost of the tuning (only on SageMaker). 
-* `tuner.dill` contains the checkpoint of the tuner which include backend, scheduler and other information. This can be used to resume a tuning experiment, use Spot instance for tuning or perform fine-grain analysis of the scheduler state.
-* `metadata.json` contains the time-stamp when the Tuner start to effectively run. It also contains possible user metadata information.
-
-For instance, the following code:
-
-```python
-tuner = Tuner(
-   trial_backend=trial_backend,
-   scheduler=scheduler,
-   n_workers=4,
-   tuner_name="height-tuning",
-   stop_criterion=StoppingCriterion(max_wallclock_time=600),
-   metadata={'description': 'just an example'},
->>>>>>> 24259006
 )
 tuner.run()
 ```
