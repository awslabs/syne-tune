--- conflicted
+++ resolved
@@ -117,20 +117,11 @@
         return None
 
 
-<<<<<<< HEAD
-# TODO: Need to get rid of 'mnemosyne-team-bucket'
-def download_datafile(dataset_path, dataset_name):
-=======
 def download_datafile(dataset_path, dataset_name, s3_bucket):
->>>>>>> fa288f48
     assert dataset_name in ["ImageNet16-120", "cifar10-valid", "cifar100"]
     assert s3_bucket is not None, \
         "TODO: Need s3_bucket to point to bucket where nasbench201 data can be downloaded"
     dataset_fname = f"nasbench201_reduced_{dataset_name}.csv"
-<<<<<<< HEAD
-    s3_bucket = 'mnemosyne-team-bucket'
-=======
->>>>>>> fa288f48
     s3_path = 'dataset'
     fname_local = os.path.join(dataset_path, dataset_fname)
     if not os.path.isfile(fname_local):
@@ -156,17 +147,12 @@
     s3_bucket = config['dataset_s3_bucket']
     try:
         with lock.acquire(timeout=120, poll_intervall=1):
-<<<<<<< HEAD
-            fname_local = download_datafile(dataset_path, dataset_name)
-=======
             fname_local = download_datafile(path, dataset_name, s3_bucket)
->>>>>>> fa288f48
     except Timeout:
         print(
             "WARNING: Could not obtain lock for dataset files. Trying anyway...",
             flush=True)
-<<<<<<< HEAD
-        fname_local = download_datafile(dataset_path, dataset_name)
+        fname_local = download_datafile(dataset_path, dataset_name, s3_bucket)
     return pandas.read_csv(fname_local)
 
 
@@ -197,9 +183,6 @@
         ]
         return results
 
-=======
-        fname_local = download_datafile(path, dataset_name, s3_bucket)
->>>>>>> fa288f48
 
 def objective(config):
     dont_sleep = parse_bool(config['dont_sleep'])
