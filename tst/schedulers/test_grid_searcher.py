--- conflicted
+++ resolved
@@ -10,10 +10,7 @@
 # on an "AS IS" BASIS, WITHOUT WARRANTIES OR CONDITIONS OF ANY KIND, either
 # express or implied. See the License for the specific language governing
 # permissions and limitations under the License.
-<<<<<<< HEAD
-=======
 from syne_tune.optimizer.schedulers.fifo import FIFOScheduler
->>>>>>> 74af263e
 from syne_tune.config_space import randint, uniform, choice
 from syne_tune.optimizer.schedulers.searchers import GridSearcher
 from tst.util_test import run_experiment_with_height
@@ -110,8 +107,6 @@
         assert new_config in all_candidates_on_grid
 
 
-<<<<<<< HEAD
-=======
 def make_scheduler_continuous(
     config_space, metric, mode, random_seed, resource_attr, max_resource_attr
 ):
@@ -165,7 +160,6 @@
     )
 
 
->>>>>>> 74af263e
 def test_grid_config():
     config_space = {
         "char_attr": choice(["a", "b"]),
